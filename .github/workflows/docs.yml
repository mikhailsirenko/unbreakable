--- conflicted
+++ resolved
@@ -34,11 +34,7 @@
       # ADJUST THIS: build your documentation into docs/.
       # We use a custom build script for pdoc itself, ideally you just run `pdoc -o docs/ ...` here.
       # - run: python docs/make.py
-<<<<<<< HEAD
-      - run: pdoc ./unbreakable -o ./docs
-=======
       - run: pdoc -d google ./src -o ./docs
->>>>>>> 99890bcc
       - uses: actions/upload-pages-artifact@v2
         with:
           path: docs/
